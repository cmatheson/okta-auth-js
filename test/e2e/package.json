{
  "name": "@okta/test.e2e",
  "version": "1.0.0",
  "main": "index.js",
  "license": "Apache-2.0",
  "scripts": {
    "lint": "eslint .",
    "start:runner": "wdio run wdio.conf.js",
    "start:app": "yarn --cwd ../app start --open",
    "start": "node ./runner"
  },
  "dependencies": {
    "dotenv": "^8.2.0",
    "regenerator-runtime": "^0.13.3"
  },
  "devDependencies": {
    "@babel/plugin-transform-async-to-generator": "^7.5.0",
    "@wdio/cli": "^5.15.1",
    "@wdio/local-runner": "^5.15.1",
    "@wdio/mocha-framework": "^5.15.1",
    "@wdio/spec-reporter": "^5.15.1",
<<<<<<< HEAD
    "@wdio/sync": "^5.15.1",
    "chromedriver": "^78.0.0",
    "dotenv": "^8.2.0",
=======
    "chromedriver": "^77.0.0",
>>>>>>> 57479bbc
    "eslint": "5.6.1",
    "eslint-plugin-jasmine": "^2.10.1",
    "wait-on": "^3.3.0",
    "wdio-chromedriver-service": "^5.0.2",
    "webpack": "^3.0.0"
  }
}<|MERGE_RESOLUTION|>--- conflicted
+++ resolved
@@ -19,13 +19,7 @@
     "@wdio/local-runner": "^5.15.1",
     "@wdio/mocha-framework": "^5.15.1",
     "@wdio/spec-reporter": "^5.15.1",
-<<<<<<< HEAD
-    "@wdio/sync": "^5.15.1",
     "chromedriver": "^78.0.0",
-    "dotenv": "^8.2.0",
-=======
-    "chromedriver": "^77.0.0",
->>>>>>> 57479bbc
     "eslint": "5.6.1",
     "eslint-plugin-jasmine": "^2.10.1",
     "wait-on": "^3.3.0",
